--- conflicted
+++ resolved
@@ -53,30 +53,6 @@
 
   public Component createComponent(ComponentContext c) {
     Uri uri = sampleUris().createSampleUri();
-<<<<<<< HEAD
-    return FrescoVitoImage2.create(c)
-        .uri(uri)
-        .imageOptions(IMAGE_OPTIONS)
-        .onFadeListener(
-            new FadeDrawable.OnFadeListener() {
-              @Override
-              public void onFadeStarted() {
-                Log.d("pewpew", "f start");
-              }
-
-              @Override
-              public void onFadeFinished() {
-                Log.d("pewpew", "f finished");
-              }
-
-              @Override
-              public void onShownImmediately() {
-                Log.d("pewpew", "f immediately");
-              }
-            })
-        .build();
-=======
     return FrescoVitoImage2.create(c).uri(uri).imageOptions(IMAGE_OPTIONS).build();
->>>>>>> 6982e5e0
   }
 }