/*
 * Copyright (c) Facebook, Inc. and its affiliates.
 *
 * This source code is licensed under the MIT license found in the
 * LICENSE file in the root directory of this source tree.
 */

package com.facebook.imagepipeline.core;

import android.app.ActivityManager;
import android.content.Context;
import android.graphics.Bitmap;
import android.os.Build;
import com.facebook.cache.common.CacheKey;
import com.facebook.cache.disk.DiskCacheConfig;
import com.facebook.callercontext.CallerContextVerifier;
import com.facebook.common.executors.SerialExecutorService;
import com.facebook.common.internal.Preconditions;
import com.facebook.common.internal.Supplier;
import com.facebook.common.internal.VisibleForTesting;
import com.facebook.common.memory.MemoryTrimmableRegistry;
import com.facebook.common.memory.NoOpMemoryTrimmableRegistry;
import com.facebook.common.memory.PooledByteBuffer;
import com.facebook.common.webp.BitmapCreator;
import com.facebook.common.webp.WebpBitmapFactory;
import com.facebook.common.webp.WebpSupportStatus;
import com.facebook.imagepipeline.bitmaps.HoneycombBitmapCreator;
import com.facebook.imagepipeline.bitmaps.PlatformBitmapFactory;
import com.facebook.imagepipeline.cache.BitmapMemoryCacheFactory;
import com.facebook.imagepipeline.cache.BitmapMemoryCacheTrimStrategy;
import com.facebook.imagepipeline.cache.CacheKeyFactory;
import com.facebook.imagepipeline.cache.CountingLruBitmapMemoryCacheFactory;
import com.facebook.imagepipeline.cache.CountingMemoryCache;
import com.facebook.imagepipeline.cache.DefaultBitmapMemoryCacheParamsSupplier;
import com.facebook.imagepipeline.cache.DefaultCacheKeyFactory;
import com.facebook.imagepipeline.cache.DefaultEncodedMemoryCacheParamsSupplier;
import com.facebook.imagepipeline.cache.ImageCacheStatsTracker;
import com.facebook.imagepipeline.cache.MemoryCache;
import com.facebook.imagepipeline.cache.MemoryCacheParams;
import com.facebook.imagepipeline.cache.NoOpImageCacheStatsTracker;
import com.facebook.imagepipeline.debug.CloseableReferenceLeakTracker;
import com.facebook.imagepipeline.debug.NoOpCloseableReferenceLeakTracker;
import com.facebook.imagepipeline.decoder.ImageDecoder;
import com.facebook.imagepipeline.decoder.ImageDecoderConfig;
import com.facebook.imagepipeline.decoder.ProgressiveJpegConfig;
import com.facebook.imagepipeline.decoder.SimpleProgressiveJpegConfig;
import com.facebook.imagepipeline.image.CloseableImage;
import com.facebook.imagepipeline.listener.RequestListener;
import com.facebook.imagepipeline.listener.RequestListener2;
import com.facebook.imagepipeline.memory.PoolConfig;
import com.facebook.imagepipeline.memory.PoolFactory;
import com.facebook.imagepipeline.producers.HttpUrlConnectionNetworkFetcher;
import com.facebook.imagepipeline.producers.NetworkFetcher;
import com.facebook.imagepipeline.systrace.FrescoSystrace;
import com.facebook.imagepipeline.transcoder.ImageTranscoderFactory;
import java.util.Collections;
import java.util.HashSet;
import java.util.Set;
import javax.annotation.Nullable;

/**
 * Master configuration class for the image pipeline library.
 *
 * <p>To use: <code>
 *   ImagePipelineConfig config = ImagePipelineConfig.newBuilder()
 *       .setXXX(xxx)
 *       .setYYY(yyy)
 *       .build();
 *   ImagePipelineFactory factory = new ImagePipelineFactory(config);
 *   ImagePipeline pipeline = factory.getImagePipeline();
 * </code>
 *
 * <p>This should only be done once per process.
 */
public class ImagePipelineConfig {
  // If a member here is marked @Nullable, it must be constructed by ImagePipelineFactory
  // on demand if needed.

  // There are a lot of parameters in this class. Please follow strict alphabetical order.
  private final Bitmap.Config mBitmapConfig;
  private final Supplier<MemoryCacheParams> mBitmapMemoryCacheParamsSupplier;
  private final MemoryCache.CacheTrimStrategy mBitmapMemoryCacheTrimStrategy;
  private final CountingMemoryCache.EntryStateObserver<CacheKey>
      mBitmapMemoryCacheEntryStateObserver;
  private final CacheKeyFactory mCacheKeyFactory;
  private final Context mContext;
  private final boolean mDownsampleEnabled;
  private final FileCacheFactory mFileCacheFactory;
  private final Supplier<MemoryCacheParams> mEncodedMemoryCacheParamsSupplier;
  private final ExecutorSupplier mExecutorSupplier;
  private final ImageCacheStatsTracker mImageCacheStatsTracker;
  @Nullable private final ImageDecoder mImageDecoder;
  @Nullable private final ImageTranscoderFactory mImageTranscoderFactory;
  @Nullable @ImageTranscoderType private final Integer mImageTranscoderType;
  private final Supplier<Boolean> mIsPrefetchEnabledSupplier;
  private final DiskCacheConfig mMainDiskCacheConfig;
  private final MemoryTrimmableRegistry mMemoryTrimmableRegistry;
  @MemoryChunkType private final int mMemoryChunkType;
  private final NetworkFetcher mNetworkFetcher;
  private final int mHttpNetworkTimeout;
  @Nullable private final PlatformBitmapFactory mPlatformBitmapFactory;
  private final PoolFactory mPoolFactory;
  private final ProgressiveJpegConfig mProgressiveJpegConfig;
  private final Set<RequestListener> mRequestListeners;
  private final Set<RequestListener2> mRequestListener2s;
  private final boolean mResizeAndRotateEnabledForNetwork;
  private final DiskCacheConfig mSmallImageDiskCacheConfig;
  @Nullable private final ImageDecoderConfig mImageDecoderConfig;
  private final ImagePipelineExperiments mImagePipelineExperiments;
  private final boolean mDiskCacheEnabled;
  @Nullable private final CallerContextVerifier mCallerContextVerifier;
  private final CloseableReferenceLeakTracker mCloseableReferenceLeakTracker;
  @Nullable private final MemoryCache<CacheKey, CloseableImage> mBitmapCache;
  @Nullable private final MemoryCache<CacheKey, PooledByteBuffer> mEncodedMemoryCache;
<<<<<<< HEAD
  @Nullable private final SerialExecutorService mSerialExecutorService;
=======
  private final BitmapMemoryCacheFactory mBitmapMemoryCacheFactory;
>>>>>>> a5d50e68

  private static DefaultImageRequestConfig sDefaultImageRequestConfig =
      new DefaultImageRequestConfig();

  private ImagePipelineConfig(Builder builder) {
    if (FrescoSystrace.isTracing()) {
      FrescoSystrace.beginSection("ImagePipelineConfig()");
    }
    // We have to build experiments before the rest
    mImagePipelineExperiments = builder.mExperimentsBuilder.build();
    mBitmapMemoryCacheParamsSupplier =
        builder.mBitmapMemoryCacheParamsSupplier == null
            ? new DefaultBitmapMemoryCacheParamsSupplier(
                (ActivityManager) builder.mContext.getSystemService(Context.ACTIVITY_SERVICE))
            : builder.mBitmapMemoryCacheParamsSupplier;
    mBitmapMemoryCacheTrimStrategy =
        builder.mBitmapMemoryCacheTrimStrategy == null
            ? new BitmapMemoryCacheTrimStrategy()
            : builder.mBitmapMemoryCacheTrimStrategy;
    mBitmapMemoryCacheEntryStateObserver = builder.mBitmapMemoryCacheEntryStateObserver;
    mBitmapConfig = builder.mBitmapConfig == null ? Bitmap.Config.ARGB_8888 : builder.mBitmapConfig;
    mCacheKeyFactory =
        builder.mCacheKeyFactory == null
            ? DefaultCacheKeyFactory.getInstance()
            : builder.mCacheKeyFactory;
    mContext = Preconditions.checkNotNull(builder.mContext);
    mFileCacheFactory =
        builder.mFileCacheFactory == null
            ? new DiskStorageCacheFactory(new DynamicDefaultDiskStorageFactory())
            : builder.mFileCacheFactory;
    mDownsampleEnabled = builder.mDownsampleEnabled;
    mEncodedMemoryCacheParamsSupplier =
        builder.mEncodedMemoryCacheParamsSupplier == null
            ? new DefaultEncodedMemoryCacheParamsSupplier()
            : builder.mEncodedMemoryCacheParamsSupplier;
    mImageCacheStatsTracker =
        builder.mImageCacheStatsTracker == null
            ? NoOpImageCacheStatsTracker.getInstance()
            : builder.mImageCacheStatsTracker;
    mImageDecoder = builder.mImageDecoder;
    mImageTranscoderFactory = getImageTranscoderFactory(builder);
    mImageTranscoderType = builder.mImageTranscoderType;
    mIsPrefetchEnabledSupplier =
        builder.mIsPrefetchEnabledSupplier == null
            ? new Supplier<Boolean>() {
              @Override
              public Boolean get() {
                return true;
              }
            }
            : builder.mIsPrefetchEnabledSupplier;
    mMainDiskCacheConfig =
        builder.mMainDiskCacheConfig == null
            ? getDefaultMainDiskCacheConfig(builder.mContext)
            : builder.mMainDiskCacheConfig;
    mMemoryTrimmableRegistry =
        builder.mMemoryTrimmableRegistry == null
            ? NoOpMemoryTrimmableRegistry.getInstance()
            : builder.mMemoryTrimmableRegistry;
    mMemoryChunkType = getMemoryChunkType(builder, mImagePipelineExperiments);
    mHttpNetworkTimeout =
        builder.mHttpConnectionTimeout < 0
            ? HttpUrlConnectionNetworkFetcher.HTTP_DEFAULT_TIMEOUT
            : builder.mHttpConnectionTimeout;
    if (FrescoSystrace.isTracing()) {
      FrescoSystrace.beginSection("ImagePipelineConfig->mNetworkFetcher");
    }
    mNetworkFetcher =
        builder.mNetworkFetcher == null
            ? new HttpUrlConnectionNetworkFetcher(mHttpNetworkTimeout)
            : builder.mNetworkFetcher;
    if (FrescoSystrace.isTracing()) {
      FrescoSystrace.endSection();
    }
    mPlatformBitmapFactory = builder.mPlatformBitmapFactory;
    mPoolFactory =
        builder.mPoolFactory == null
            ? new PoolFactory(PoolConfig.newBuilder().build())
            : builder.mPoolFactory;
    mProgressiveJpegConfig =
        builder.mProgressiveJpegConfig == null
            ? new SimpleProgressiveJpegConfig()
            : builder.mProgressiveJpegConfig;
    mRequestListeners =
        builder.mRequestListeners == null
            ? new HashSet<RequestListener>()
            : builder.mRequestListeners;
    mRequestListener2s =
        builder.mRequestListener2s == null
            ? new HashSet<RequestListener2>()
            : builder.mRequestListener2s;
    mResizeAndRotateEnabledForNetwork = builder.mResizeAndRotateEnabledForNetwork;
    mSmallImageDiskCacheConfig =
        builder.mSmallImageDiskCacheConfig == null
            ? mMainDiskCacheConfig
            : builder.mSmallImageDiskCacheConfig;
    mImageDecoderConfig = builder.mImageDecoderConfig;
    // Below this comment can't be built in alphabetical order, because of dependencies
    int numCpuBoundThreads = mPoolFactory.getFlexByteArrayPoolMaxNumThreads();
    mExecutorSupplier =
        builder.mExecutorSupplier == null
            ? new DefaultExecutorSupplier(numCpuBoundThreads)
            : builder.mExecutorSupplier;
    mDiskCacheEnabled = builder.mDiskCacheEnabled;
    mCallerContextVerifier = builder.mCallerContextVerifier;
    mCloseableReferenceLeakTracker = builder.mCloseableReferenceLeakTracker;
    mBitmapCache = builder.mBitmapMemoryCache;
    mBitmapMemoryCacheFactory =
        builder.mBitmapMemoryCacheFactory == null
            ? new CountingLruBitmapMemoryCacheFactory()
            : builder.mBitmapMemoryCacheFactory;
    mEncodedMemoryCache = builder.mEncodedMemoryCache;
    mSerialExecutorService = builder.mSerialExecutorService;
    // Here we manage the WebpBitmapFactory implementation if any
    WebpBitmapFactory webpBitmapFactory = mImagePipelineExperiments.getWebpBitmapFactory();
    if (webpBitmapFactory != null) {
      BitmapCreator bitmapCreator = new HoneycombBitmapCreator(getPoolFactory());
      setWebpBitmapFactory(webpBitmapFactory, mImagePipelineExperiments, bitmapCreator);
    } else {
      // We check using introspection only if the experiment is enabled
      if (mImagePipelineExperiments.isWebpSupportEnabled()
          && WebpSupportStatus.sIsWebpSupportRequired) {
        webpBitmapFactory = WebpSupportStatus.loadWebpBitmapFactoryIfExists();
        if (webpBitmapFactory != null) {
          BitmapCreator bitmapCreator = new HoneycombBitmapCreator(getPoolFactory());
          setWebpBitmapFactory(webpBitmapFactory, mImagePipelineExperiments, bitmapCreator);
        }
      }
    }
    if (FrescoSystrace.isTracing()) {
      FrescoSystrace.endSection();
    }
  }

  private static void setWebpBitmapFactory(
      final WebpBitmapFactory webpBitmapFactory,
      final ImagePipelineExperiments imagePipelineExperiments,
      final BitmapCreator bitmapCreator) {
    WebpSupportStatus.sWebpBitmapFactory = webpBitmapFactory;
    final WebpBitmapFactory.WebpErrorLogger webpErrorLogger =
        imagePipelineExperiments.getWebpErrorLogger();
    if (webpErrorLogger != null) {
      webpBitmapFactory.setWebpErrorLogger(webpErrorLogger);
    }
    if (bitmapCreator != null) {
      webpBitmapFactory.setBitmapCreator(bitmapCreator);
    }
  }

  private static DiskCacheConfig getDefaultMainDiskCacheConfig(final Context context) {
    try {
      if (FrescoSystrace.isTracing()) {
        FrescoSystrace.beginSection("DiskCacheConfig.getDefaultMainDiskCacheConfig");
      }
      return DiskCacheConfig.newBuilder(context).build();
    } finally {
      if (FrescoSystrace.isTracing()) {
        FrescoSystrace.endSection();
      }
    }
  }

  @VisibleForTesting
  static void resetDefaultRequestConfig() {
    sDefaultImageRequestConfig = new DefaultImageRequestConfig();
  }

  public Bitmap.Config getBitmapConfig() {
    return mBitmapConfig;
  }

  public Supplier<MemoryCacheParams> getBitmapMemoryCacheParamsSupplier() {
    return mBitmapMemoryCacheParamsSupplier;
  }

  public MemoryCache.CacheTrimStrategy getBitmapMemoryCacheTrimStrategy() {
    return mBitmapMemoryCacheTrimStrategy;
  }

  public CountingMemoryCache.EntryStateObserver<CacheKey> getBitmapMemoryCacheEntryStateObserver() {
    return mBitmapMemoryCacheEntryStateObserver;
  }

  public CacheKeyFactory getCacheKeyFactory() {
    return mCacheKeyFactory;
  }

  public Context getContext() {
    return mContext;
  }

  public static DefaultImageRequestConfig getDefaultImageRequestConfig() {
    return sDefaultImageRequestConfig;
  }

  public FileCacheFactory getFileCacheFactory() {
    return mFileCacheFactory;
  }

  public boolean isDownsampleEnabled() {
    return mDownsampleEnabled;
  }

  public boolean isDiskCacheEnabled() {
    return mDiskCacheEnabled;
  }

  public Supplier<MemoryCacheParams> getEncodedMemoryCacheParamsSupplier() {
    return mEncodedMemoryCacheParamsSupplier;
  }

  public ExecutorSupplier getExecutorSupplier() {
    return mExecutorSupplier;
  }

  public SerialExecutorService getSerialExecutorService(){
    return mSerialExecutorService;
  }

  public ImageCacheStatsTracker getImageCacheStatsTracker() {
    return mImageCacheStatsTracker;
  }

  @Nullable
  public ImageDecoder getImageDecoder() {
    return mImageDecoder;
  }

  @Nullable
  public ImageTranscoderFactory getImageTranscoderFactory() {
    return mImageTranscoderFactory;
  }

  @Nullable
  @ImageTranscoderType
  public Integer getImageTranscoderType() {
    return mImageTranscoderType;
  }

  public Supplier<Boolean> getIsPrefetchEnabledSupplier() {
    return mIsPrefetchEnabledSupplier;
  }

  public DiskCacheConfig getMainDiskCacheConfig() {
    return mMainDiskCacheConfig;
  }

  public MemoryTrimmableRegistry getMemoryTrimmableRegistry() {
    return mMemoryTrimmableRegistry;
  }

  @MemoryChunkType
  public int getMemoryChunkType() {
    return mMemoryChunkType;
  }

  public NetworkFetcher getNetworkFetcher() {
    return mNetworkFetcher;
  }

  @Nullable
  public PlatformBitmapFactory getPlatformBitmapFactory() {
    return mPlatformBitmapFactory;
  }

  public PoolFactory getPoolFactory() {
    return mPoolFactory;
  }

  public ProgressiveJpegConfig getProgressiveJpegConfig() {
    return mProgressiveJpegConfig;
  }

  public Set<RequestListener> getRequestListeners() {
    return Collections.unmodifiableSet(mRequestListeners);
  }

  public Set<RequestListener2> getRequestListener2s() {
    return Collections.unmodifiableSet(mRequestListener2s);
  }

  public boolean isResizeAndRotateEnabledForNetwork() {
    return mResizeAndRotateEnabledForNetwork;
  }

  public DiskCacheConfig getSmallImageDiskCacheConfig() {
    return mSmallImageDiskCacheConfig;
  }

  @Nullable
  public ImageDecoderConfig getImageDecoderConfig() {
    return mImageDecoderConfig;
  }

  @Nullable
  public CallerContextVerifier getCallerContextVerifier() {
    return mCallerContextVerifier;
  }

  public ImagePipelineExperiments getExperiments() {
    return mImagePipelineExperiments;
  }

  public CloseableReferenceLeakTracker getCloseableReferenceLeakTracker() {
    return mCloseableReferenceLeakTracker;
  }

  public static Builder newBuilder(Context context) {
    return new Builder(context);
  }

  @Nullable
  private static ImageTranscoderFactory getImageTranscoderFactory(final Builder builder) {
    if (builder.mImageTranscoderFactory != null && builder.mImageTranscoderType != null) {
      throw new IllegalStateException(
          "You can't define a custom ImageTranscoderFactory and provide an ImageTranscoderType");
    }
    if (builder.mImageTranscoderFactory != null) {
      return builder.mImageTranscoderFactory;
    } else {
      return null; // This member will be constructed by ImagePipelineFactory
    }
  }

  @MemoryChunkType
  private static int getMemoryChunkType(
      final Builder builder, final ImagePipelineExperiments imagePipelineExperiments) {
    if (builder.mMemoryChunkType != null) {
      return builder.mMemoryChunkType;
    } else if (imagePipelineExperiments.getMemoryType() == MemoryChunkType.ASHMEM_MEMORY
        && Build.VERSION.SDK_INT >= 27) {
      return MemoryChunkType.ASHMEM_MEMORY;
    } else if (imagePipelineExperiments.getMemoryType() == MemoryChunkType.BUFFER_MEMORY) {
      return MemoryChunkType.BUFFER_MEMORY;
    } else if (imagePipelineExperiments.getMemoryType() == MemoryChunkType.NATIVE_MEMORY) {
      return MemoryChunkType.NATIVE_MEMORY;
    } else {
      return MemoryChunkType.NATIVE_MEMORY;
    }
  }

  @Nullable
  public MemoryCache<CacheKey, CloseableImage> getBitmapCacheOverride() {
    return mBitmapCache;
  }

  @Nullable
  public MemoryCache<CacheKey, PooledByteBuffer> getEncodedMemoryCacheOverride() {
    return mEncodedMemoryCache;
  }

  public BitmapMemoryCacheFactory getBitmapMemoryCacheFactory() {
    return mBitmapMemoryCacheFactory;
  }

  /** Contains default configuration that can be personalized for all the request */
  public static class DefaultImageRequestConfig {

    private boolean mProgressiveRenderingEnabled = false;

    private DefaultImageRequestConfig() {}

    public void setProgressiveRenderingEnabled(boolean progressiveRenderingEnabled) {
      this.mProgressiveRenderingEnabled = progressiveRenderingEnabled;
    }

    public boolean isProgressiveRenderingEnabled() {
      return mProgressiveRenderingEnabled;
    }
  }

  public static class Builder {

    private Bitmap.Config mBitmapConfig;
    private Supplier<MemoryCacheParams> mBitmapMemoryCacheParamsSupplier;
    private CountingMemoryCache.EntryStateObserver<CacheKey> mBitmapMemoryCacheEntryStateObserver;
    private MemoryCache.CacheTrimStrategy mBitmapMemoryCacheTrimStrategy;
    private CacheKeyFactory mCacheKeyFactory;
    private final Context mContext;
    private boolean mDownsampleEnabled = false;
    private Supplier<MemoryCacheParams> mEncodedMemoryCacheParamsSupplier;
    private ExecutorSupplier mExecutorSupplier;
    private ImageCacheStatsTracker mImageCacheStatsTracker;
    private ImageDecoder mImageDecoder;
    private ImageTranscoderFactory mImageTranscoderFactory;
    @Nullable @ImageTranscoderType private Integer mImageTranscoderType = null;
    private Supplier<Boolean> mIsPrefetchEnabledSupplier;
    private DiskCacheConfig mMainDiskCacheConfig;
    private MemoryTrimmableRegistry mMemoryTrimmableRegistry;
    @Nullable @MemoryChunkType private Integer mMemoryChunkType = null;
    private NetworkFetcher mNetworkFetcher;
    private PlatformBitmapFactory mPlatformBitmapFactory;
    private PoolFactory mPoolFactory;
    private ProgressiveJpegConfig mProgressiveJpegConfig;
    private Set<RequestListener> mRequestListeners;
    private Set<RequestListener2> mRequestListener2s;
    private boolean mResizeAndRotateEnabledForNetwork = true;
    private DiskCacheConfig mSmallImageDiskCacheConfig;
    private FileCacheFactory mFileCacheFactory;
    private ImageDecoderConfig mImageDecoderConfig;
    private int mHttpConnectionTimeout = -1;
    private final ImagePipelineExperiments.Builder mExperimentsBuilder =
        new ImagePipelineExperiments.Builder(this);
    private boolean mDiskCacheEnabled = true;
    private CallerContextVerifier mCallerContextVerifier;
    private CloseableReferenceLeakTracker mCloseableReferenceLeakTracker =
        new NoOpCloseableReferenceLeakTracker();
    @Nullable private MemoryCache<CacheKey, CloseableImage> mBitmapMemoryCache;
    @Nullable private MemoryCache<CacheKey, PooledByteBuffer> mEncodedMemoryCache;
<<<<<<< HEAD
    @Nullable private SerialExecutorService mSerialExecutorService;
=======
    @Nullable private BitmapMemoryCacheFactory mBitmapMemoryCacheFactory;
>>>>>>> a5d50e68

    private Builder(Context context) {
      // Doesn't use a setter as always required.
      mContext = Preconditions.checkNotNull(context);
    }

    public Builder setBitmapsConfig(Bitmap.Config config) {
      mBitmapConfig = config;
      return this;
    }

    public Builder setBitmapMemoryCacheParamsSupplier(
        Supplier<MemoryCacheParams> bitmapMemoryCacheParamsSupplier) {
      mBitmapMemoryCacheParamsSupplier =
          Preconditions.checkNotNull(bitmapMemoryCacheParamsSupplier);
      return this;
    }

    public Builder setBitmapMemoryCacheEntryStateObserver(
        CountingMemoryCache.EntryStateObserver<CacheKey> bitmapMemoryCacheEntryStateObserver) {
      mBitmapMemoryCacheEntryStateObserver = bitmapMemoryCacheEntryStateObserver;
      return this;
    }

    public Builder setBitmapMemoryCacheTrimStrategy(MemoryCache.CacheTrimStrategy trimStrategy) {
      mBitmapMemoryCacheTrimStrategy = trimStrategy;
      return this;
    }

    public Builder setCacheKeyFactory(CacheKeyFactory cacheKeyFactory) {
      mCacheKeyFactory = cacheKeyFactory;
      return this;
    }

    public Builder setHttpConnectionTimeout(int httpConnectionTimeoutMs) {
      mHttpConnectionTimeout = httpConnectionTimeoutMs;
      return this;
    }

    public Builder setFileCacheFactory(FileCacheFactory fileCacheFactory) {
      mFileCacheFactory = fileCacheFactory;
      return this;
    }

    public boolean isDownsampleEnabled() {
      return mDownsampleEnabled;
    }

    public Builder setDownsampleEnabled(boolean downsampleEnabled) {
      mDownsampleEnabled = downsampleEnabled;
      return this;
    }

    public boolean isDiskCacheEnabled() {
      return mDiskCacheEnabled;
    }

    public Builder setDiskCacheEnabled(boolean diskCacheEnabled) {
      mDiskCacheEnabled = diskCacheEnabled;
      return this;
    }

    public Builder setEncodedMemoryCacheParamsSupplier(
        Supplier<MemoryCacheParams> encodedMemoryCacheParamsSupplier) {
      mEncodedMemoryCacheParamsSupplier =
          Preconditions.checkNotNull(encodedMemoryCacheParamsSupplier);
      return this;
    }

    public Builder setExecutorSupplier(ExecutorSupplier executorSupplier) {
      mExecutorSupplier = executorSupplier;
      return this;
    }

    public Builder setImageCacheStatsTracker(ImageCacheStatsTracker imageCacheStatsTracker) {
      mImageCacheStatsTracker = imageCacheStatsTracker;
      return this;
    }

    public Builder setImageDecoder(ImageDecoder imageDecoder) {
      mImageDecoder = imageDecoder;
      return this;
    }

    @Nullable
    @ImageTranscoderType
    public Integer getImageTranscoderType() {
      return mImageTranscoderType;
    }

    public Builder setImageTranscoderType(@ImageTranscoderType int imageTranscoderType) {
      mImageTranscoderType = imageTranscoderType;
      return this;
    }

    public Builder setImageTranscoderFactory(ImageTranscoderFactory imageTranscoderFactory) {
      mImageTranscoderFactory = imageTranscoderFactory;
      return this;
    }

    public Builder setIsPrefetchEnabledSupplier(Supplier<Boolean> isPrefetchEnabledSupplier) {
      mIsPrefetchEnabledSupplier = isPrefetchEnabledSupplier;
      return this;
    }

    public Builder setMainDiskCacheConfig(DiskCacheConfig mainDiskCacheConfig) {
      mMainDiskCacheConfig = mainDiskCacheConfig;
      return this;
    }

    public Builder setMemoryTrimmableRegistry(MemoryTrimmableRegistry memoryTrimmableRegistry) {
      mMemoryTrimmableRegistry = memoryTrimmableRegistry;
      return this;
    }

    @Nullable
    @MemoryChunkType
    public Integer getMemoryChunkType() {
      return mMemoryChunkType;
    }

    public Builder setMemoryChunkType(@MemoryChunkType int memoryChunkType) {
      mMemoryChunkType = memoryChunkType;
      return this;
    }

    public Builder setNetworkFetcher(NetworkFetcher networkFetcher) {
      mNetworkFetcher = networkFetcher;
      return this;
    }

    public Builder setPlatformBitmapFactory(PlatformBitmapFactory platformBitmapFactory) {
      mPlatformBitmapFactory = platformBitmapFactory;
      return this;
    }

    public Builder setPoolFactory(PoolFactory poolFactory) {
      mPoolFactory = poolFactory;
      return this;
    }

    public Builder setProgressiveJpegConfig(ProgressiveJpegConfig progressiveJpegConfig) {
      mProgressiveJpegConfig = progressiveJpegConfig;
      return this;
    }

    public Builder setRequestListeners(Set<RequestListener> requestListeners) {
      mRequestListeners = requestListeners;
      return this;
    }

    public Builder setRequestListener2s(Set<RequestListener2> requestListeners) {
      mRequestListener2s = requestListeners;
      return this;
    }

    public Builder setResizeAndRotateEnabledForNetwork(boolean resizeAndRotateEnabledForNetwork) {
      mResizeAndRotateEnabledForNetwork = resizeAndRotateEnabledForNetwork;
      return this;
    }

    public Builder setSmallImageDiskCacheConfig(DiskCacheConfig smallImageDiskCacheConfig) {
      mSmallImageDiskCacheConfig = smallImageDiskCacheConfig;
      return this;
    }

    public Builder setImageDecoderConfig(ImageDecoderConfig imageDecoderConfig) {
      mImageDecoderConfig = imageDecoderConfig;
      return this;
    }

    public Builder setCallerContextVerifier(CallerContextVerifier callerContextVerifier) {
      mCallerContextVerifier = callerContextVerifier;
      return this;
    }

    public Builder setCloseableReferenceLeakTracker(
        CloseableReferenceLeakTracker closeableReferenceLeakTracker) {
      mCloseableReferenceLeakTracker = closeableReferenceLeakTracker;
      return this;
    }

    public Builder setBitmapMemoryCache(
        @Nullable MemoryCache<CacheKey, CloseableImage> bitmapMemoryCache) {
      mBitmapMemoryCache = bitmapMemoryCache;
      return this;
    }

    public Builder setEncodedMemoryCache(
        @Nullable MemoryCache<CacheKey, PooledByteBuffer> encodedMemoryCache) {
      mEncodedMemoryCache = encodedMemoryCache;
      return this;
    }

<<<<<<< HEAD
    public Builder setExecutorServiceForAnimatedImages(@Nullable SerialExecutorService serialExecutorService){
      mSerialExecutorService = serialExecutorService;
=======
    public Builder setBitmapMemoryCacheFactory(
        @Nullable BitmapMemoryCacheFactory bitmapMemoryCacheFactory) {
      mBitmapMemoryCacheFactory = bitmapMemoryCacheFactory;
>>>>>>> a5d50e68
      return this;
    }

    public ImagePipelineExperiments.Builder experiment() {
      return mExperimentsBuilder;
    }

    public ImagePipelineConfig build() {
      return new ImagePipelineConfig(this);
    }
  }
}<|MERGE_RESOLUTION|>--- conflicted
+++ resolved
@@ -112,11 +112,8 @@
   private final CloseableReferenceLeakTracker mCloseableReferenceLeakTracker;
   @Nullable private final MemoryCache<CacheKey, CloseableImage> mBitmapCache;
   @Nullable private final MemoryCache<CacheKey, PooledByteBuffer> mEncodedMemoryCache;
-<<<<<<< HEAD
   @Nullable private final SerialExecutorService mSerialExecutorService;
-=======
   private final BitmapMemoryCacheFactory mBitmapMemoryCacheFactory;
->>>>>>> a5d50e68
 
   private static DefaultImageRequestConfig sDefaultImageRequestConfig =
       new DefaultImageRequestConfig();
@@ -526,11 +523,8 @@
         new NoOpCloseableReferenceLeakTracker();
     @Nullable private MemoryCache<CacheKey, CloseableImage> mBitmapMemoryCache;
     @Nullable private MemoryCache<CacheKey, PooledByteBuffer> mEncodedMemoryCache;
-<<<<<<< HEAD
     @Nullable private SerialExecutorService mSerialExecutorService;
-=======
     @Nullable private BitmapMemoryCacheFactory mBitmapMemoryCacheFactory;
->>>>>>> a5d50e68
 
     private Builder(Context context) {
       // Doesn't use a setter as always required.
@@ -725,14 +719,15 @@
       return this;
     }
 
-<<<<<<< HEAD
-    public Builder setExecutorServiceForAnimatedImages(@Nullable SerialExecutorService serialExecutorService){
+
+    public Builder setExecutorServiceForAnimatedImages(
+        @Nullable SerialExecutorService serialExecutorService){
       mSerialExecutorService = serialExecutorService;
-=======
+      return this
+    }
     public Builder setBitmapMemoryCacheFactory(
         @Nullable BitmapMemoryCacheFactory bitmapMemoryCacheFactory) {
       mBitmapMemoryCacheFactory = bitmapMemoryCacheFactory;
->>>>>>> a5d50e68
       return this;
     }
 
