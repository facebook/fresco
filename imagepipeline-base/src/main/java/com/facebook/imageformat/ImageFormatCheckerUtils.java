--- conflicted
+++ resolved
@@ -81,24 +81,16 @@
     for (int i = 0; i <= max; i++) {
       // Look for first byte
       if (byteArray[i] != first) {
-<<<<<<< HEAD
-        while (++i <= max && byteArray[i] != first);
-=======
         while (++i <= max && byteArray[i] != first) {
         }
->>>>>>> 8fd95b0b
       }
 
       // Found first byte, now look for the rest
       if (i <= max) {
         int j = i + 1;
         int end = j + patternLen - 1;
-<<<<<<< HEAD
-        for (int k = 1; j < end && byteArray[j] == pattern[k]; j++, k++);
-=======
         for (int k = 1; j < end && byteArray[j] == pattern[k]; j++, k++) {
         }
->>>>>>> 8fd95b0b
 
         if (j == end) {
           // found whole pattern
