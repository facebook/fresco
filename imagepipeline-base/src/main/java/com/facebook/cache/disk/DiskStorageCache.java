--- conflicted
+++ resolved
@@ -156,16 +156,14 @@
     this.mCacheSizeLimit = params.mDefaultCacheSizeLimit;
     this.mStatFsHelper = StatFsHelper.getInstance();
 
-<<<<<<< HEAD
-    this.mStorageSupplier = diskStorageSupplier;
+
+    this.mStorage = diskStorage;
      try {
-      this.mDiskCacheIsExternal = mStorageSupplier.get().isExternal();
+      this.mDiskCacheIsExternal = mStorage.get().isExternal();
     } catch (IOException e) {
       e.printStackTrace();
     }
-=======
-    this.mStorage = diskStorage;
->>>>>>> 67cafcee
+
     this.mEntryEvictionComparatorSupplier = entryEvictionComparatorSupplier;
 
     this.mCacheSizeLastUpdateTime = UNINITIALIZED;
